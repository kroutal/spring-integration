--- conflicted
+++ resolved
@@ -71,11 +71,7 @@
 	 */
 	public void setEventTypes(Class<? extends ApplicationEvent>... eventTypes) {
 		Set<Class<? extends ApplicationEvent>> eventSet = new HashSet<Class<? extends ApplicationEvent>>(
-<<<<<<< HEAD
-				CollectionUtils.<Class<? extends ApplicationEvent>> arrayToList(eventTypes));
-=======
 				Arrays.asList(eventTypes));
->>>>>>> 43226da6
 		eventSet.remove(null);
 		this.eventTypes = (eventSet.size() > 0 ? eventSet : null);
 
